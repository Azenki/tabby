//! Responsible for scheduling all of the background jobs for tabby.
//! Includes syncing respositories and updating indices.

mod code;
mod crawl;
mod indexer;

pub use code::CodeIndexer;
use crawl::crawl_pipeline;
use doc::create_web_index;
pub use doc::{DocIndexer, WebDocument};
use futures::StreamExt;
use indexer::{IndexAttributeBuilder, Indexer};
use tabby_inference::Embedding;

mod doc;
use std::sync::Arc;

use crate::doc::SourceDocument;

pub async fn crawl_index_docs(
    urls: &[String],
    embedding: Arc<dyn Embedding>,
<<<<<<< HEAD
    source: String,
    on_process_url: impl Fn(String) -> F,
) -> anyhow::Result<()>
where
    F: Future<Output = ()>,
{
=======
    on_process_url: impl Fn(String),
) -> anyhow::Result<()> {
>>>>>>> 0dd111f1
    for url in urls {
        logkit::info!("Starting doc index pipeline for {url}");
        let embedding = embedding.clone();
        let mut num_docs = 0;
        let doc_index = create_web_index(embedding.clone());

        let mut pipeline = Box::pin(crawl_pipeline(url).await?);
        while let Some(doc) = pipeline.next().await {
            on_process_url(doc.url.clone());
            let source_doc = SourceDocument {
                id: doc.url.clone(),
                title: doc.metadata.title.unwrap_or_default(),
                source: source.clone(),
                link: doc.url,
                body: doc.markdown,
            };

            num_docs += 1;
            doc_index.add(source_doc).await;
        }
        logkit::info!("Crawled {} documents from '{}'", num_docs, url);
        doc_index.commit();
    }
    Ok(())
}

mod tantivy_utils {
    use std::{fs, path::Path};

    use tantivy::{directory::MmapDirectory, schema::Schema, Index};
    use tracing::{debug, warn};

    pub fn open_or_create_index(code: &Schema, path: &Path) -> (bool, Index) {
        let (recreated, index) = match open_or_create_index_impl(code, path) {
            Ok(index) => (false, index),
            Err(err) => {
                warn!(
                    "Failed to open index repositories: {}, removing index directory '{}'...",
                    err,
                    path.display()
                );
                fs::remove_dir_all(path).expect("Failed to remove index directory");

                debug!("Reopening index repositories...");
                (
                    true,
                    open_or_create_index_impl(code, path).expect("Failed to open index"),
                )
            }
        };
        (recreated, index)
    }

    fn open_or_create_index_impl(code: &Schema, path: &Path) -> tantivy::Result<Index> {
        fs::create_dir_all(path).expect("Failed to create index directory");
        let directory = MmapDirectory::open(path).expect("Failed to open index directory");
        Index::open_or_create(directory, code.clone())
    }
}<|MERGE_RESOLUTION|>--- conflicted
+++ resolved
@@ -9,7 +9,7 @@
 use crawl::crawl_pipeline;
 use doc::create_web_index;
 pub use doc::{DocIndexer, WebDocument};
-use futures::StreamExt;
+use futures::{Future, StreamExt};
 use indexer::{IndexAttributeBuilder, Indexer};
 use tabby_inference::Embedding;
 
@@ -18,20 +18,15 @@
 
 use crate::doc::SourceDocument;
 
-pub async fn crawl_index_docs(
+pub async fn crawl_index_docs<F>(
     urls: &[String],
     embedding: Arc<dyn Embedding>,
-<<<<<<< HEAD
     source: String,
     on_process_url: impl Fn(String) -> F,
 ) -> anyhow::Result<()>
 where
     F: Future<Output = ()>,
 {
-=======
-    on_process_url: impl Fn(String),
-) -> anyhow::Result<()> {
->>>>>>> 0dd111f1
     for url in urls {
         logkit::info!("Starting doc index pipeline for {url}");
         let embedding = embedding.clone();
